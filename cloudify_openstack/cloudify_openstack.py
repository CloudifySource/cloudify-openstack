--- conflicted
+++ resolved
@@ -291,32 +291,22 @@
         if mgmt_ip and installed:
             return mgmt_ip
         else:
-<<<<<<< HEAD
             if keep_up:
                 lgr.info('manager server will remain up')
                 sys.exit(1)
             else:
-                lgr.info('tearing down manager server '
-                         'due to bootstrap failure')
-                servers = self.server_killer.list_objects_with_name(
-                    provider_config['compute']
-                                   ['management_server']['instance']['name'])
-                self.server_killer.kill(servers)
-                lgr.info('server terminated')
+                lgr.info('tearing down manager server'
+                         ' due to bootstrap failure')
+                # servers = self.server_killer.list_objects_with_name(
+                    # provider_config['compute']
+                                   # ['management_server']['instance']['name'])
+                server = self.server_killer.list_objects_by_ip(mgmt_ip)
+                if server is not None:
+                    self.server_killer.kill(server)
+                    lgr.info('server terminated')
+                else:
+                    lgr.info('server is not up, exiting')
                 sys.exit(1)
-=======
-            lgr.info('tearing down manager server due to bootstrap failure')
-            # servers = self.server_killer.list_objects_with_name(
-                # provider_config['compute']
-                               # ['management_server']['instance']['name'])
-            server = self.server_killer.list_objects_by_ip(mgmt_ip)
-            if server is not None:
-                self.server_killer.kill(server)
-                lgr.info('server terminated')
-            else:
-                lgr.info('server is not up, exiting')
-            sys.exit(1)
->>>>>>> 13334fa6
 
     def _create_topology(self):
         compute_config = self.config['compute']
