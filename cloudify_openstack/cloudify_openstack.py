########
# Copyright (c) 2014 GigaSpaces Technologies Ltd. All rights reserved
#
# Licensed under the Apache License, Version 2.0 (the "License");
# you may not use this file except in compliance with the License.
# You may obtain a copy of the License at
#
#        http://www.apache.org/licenses/LICENSE-2.0
#
# Unless required by applicable law or agreed to in writing, software
# distributed under the License is distributed on an "AS IS" BASIS,
# WITHOUT WARRANTIES OR CONDITIONS OF ANY KIND, either express or implied.
# See the License for the specific language governing permissions and
# limitations under the License.
############

__author__ = 'ran'

# Standard
import os
import errno
import shutil
import inspect
import itertools
import time
import yaml
import json
import socket
import paramiko
import tempfile
import sys
from os.path import expanduser
from copy import deepcopy
from scp import SCPClient
from fabric.api import run, env
from fabric.context_managers import settings, hide
import logging
import logging.config
import config

# Validator
from IPy import IP
from jsonschema import ValidationError, Draft4Validator
from schemas import OPENSTACK_SCHEMA

# OpenStack
import keystoneclient.v2_0.client as keystone_client
import novaclient.v1_1.client as nova_client
import neutronclient.neutron.client as neutron_client


EP_FLAG = 'use_existing'

EXTERNAL_MGMT_PORTS = (22, 8100)  # SSH, REST service
INTERNAL_MGMT_PORTS = (5555, 5672, 53229)  # Riemann, RabbitMQ, FileServer

INTERNAL_AGENT_PORTS = (22,)

SSH_CONNECT_RETRIES = 12
SSH_CONNECT_SLEEP = 5
SSH_CONNECT_PORT = 22

SHELL_PIPE_TO_LOGGER = ' |& logger -i -t cosmo-bootstrap -p local0.info'

FABRIC_RETRIES = 3
FABRIC_SLEEPTIME = 3

CONFIG_FILE_NAME = 'cloudify-config.yaml'
DEFAULTS_CONFIG_FILE_NAME = 'cloudify-config.defaults.yaml'

CLOUDIFY_PACKAGES_PATH = '/cloudify'
CLOUDIFY_COMPONENTS_PACKAGE_PATH = '/cloudify3-components'
CLOUDIFY_PACKAGE_PATH = '/cloudify3'

verbose_output = False


# initialize logger
if os.path.isfile(config.LOG_DIR):
    sys.exit('file {0} exists - cloudify log directory cannot be created '
             'there. please remove the file and try again.'
             .format(config.LOG_DIR))
try:
    logfile = config.LOGGER['handlers']['file']['filename']
    d = os.path.dirname(logfile)
    if not os.path.exists(d):
        os.makedirs(d)
    logging.config.dictConfig(config.LOGGER)
    lgr = logging.getLogger('main')
    lgr.setLevel(logging.INFO)
    flgr = logging.getLogger('file')
    flgr.setLevel(logging.DEBUG)
except ValueError:
    sys.exit('could not initialize logger.'
             ' verify your logger config'
             ' and permissions to write to {0}'
             .format(logfile))

# http://stackoverflow.com/questions/8144545/turning-off-logging-in-paramiko
logging.getLogger("paramiko").setLevel(logging.WARNING)
logging.getLogger("requests.packages.urllib3.connectionpool").setLevel(
    logging.ERROR)


def init(target_directory, reset_config, is_verbose_output=False):
    _set_global_verbosity_level(is_verbose_output)

    if not reset_config and os.path.exists(
            os.path.join(target_directory, CONFIG_FILE_NAME)):
        return False

    provider_dir = os.path.dirname(os.path.realpath(__file__))
    files_path = os.path.join(provider_dir, CONFIG_FILE_NAME)

    lgr.debug('copying provider files from {0} to {1}'
              .format(files_path, target_directory))
    shutil.copy(files_path, target_directory)
    return True


def bootstrap(config_path=None, is_verbose_output=False,
              bootstrap_using_script=True, keep_up=False,
              dev_mode=False):
    _set_global_verbosity_level(is_verbose_output)

    provider_config = _read_config(config_path)
    _validate_config(provider_config)

    connector = OpenStackConnector(provider_config)
    network_creator = OpenStackNetworkCreator(connector)
    subnet_creator = OpenStackSubnetCreator(connector)
    router_creator = OpenStackRouterCreator(connector)
    floating_ip_creator = OpenStackFloatingIpCreator(connector)
    keypair_creator = OpenStackKeypairCreator(connector)
    server_creator = OpenStackServerCreator(connector)
    server_killer = OpenStackServerKiller(connector)
    if provider_config['networking']['neutron_supported_region']:
        sg_creator = OpenStackNeutronSecurityGroupCreator(connector)
    else:
        sg_creator = OpenStackNovaSecurityGroupCreator(connector)
    bootstrapper = CosmoOnOpenStackBootstrapper(
        provider_config, network_creator, subnet_creator, router_creator,
        sg_creator, floating_ip_creator, keypair_creator, server_creator,
        server_killer)
    mgmt_ip = bootstrapper.do(provider_config, bootstrap_using_script,
                              keep_up, dev_mode)
    return mgmt_ip


def teardown(management_ip, is_verbose_output=False):
    _set_global_verbosity_level(is_verbose_output)

    lgr.info('NOTE: currently only instance teardown is implemented!')
    provider_config = _read_config(config_file_path=None)

    connector = OpenStackConnector(provider_config)
    # network_killer = OpenStackNetworkKiller(connector)
    # subnet_killer = OpenStackSubnetKiller(connector)
    # router_killer = OpenStackRouterKiller(connector)
    # floating_ip_killer = OpenStackFloatingIpKiller(connector)
    # keypair_killer = OpenStackKeypairKiller(connector)
    server_killer = OpenStackServerKiller(connector)
    # if provider_config['networking']['neutron_supported_region']:
    #     sg_killer = OpenStackNeutronSecurityGroupKiller(connector)
    # else:
    #     sg_killer = OpenStackNovaSecurityGroupKiller(connector)
    killer = CosmoOnOpenStackKiller(
        provider_config, management_ip, server_killer)
    killer.do()


def _set_global_verbosity_level(is_verbose_output=False):
    # we need both lgr.setLevel and the verbose_output parameter
    # since not all output is generated at the logger level.
    # verbose_output can help us control that.
    global verbose_output
    verbose_output = is_verbose_output
    if verbose_output:
        lgr.setLevel(logging.DEBUG)


def _read_config(config_file_path):

    if not config_file_path:
        config_file_path = CONFIG_FILE_NAME
    defaults_config_file_path = os.path.join(
        os.path.dirname(os.path.realpath(__file__)),
        DEFAULTS_CONFIG_FILE_NAME)

    if not os.path.exists(config_file_path) or not os.path.exists(
            defaults_config_file_path):
        if not os.path.exists(defaults_config_file_path):
            raise ValueError('Missing the defaults configuration file; '
                             'expected to find it at {0}'.format(
                                 defaults_config_file_path))
        raise ValueError('Missing the configuration file; expected to find '
                         'it at {0}'.format(config_file_path))

    lgr.debug('reading provider config files')
    with open(config_file_path, 'r') as config_file, \
            open(defaults_config_file_path, 'r') as defaults_config_file:

        lgr.debug('safe loading user config')
        user_config = yaml.safe_load(config_file.read())

        lgr.debug('safe loading default config')
        defaults_config = yaml.safe_load(defaults_config_file.read())

    lgr.debug('merging configs')
    merged_config = _deep_merge_dictionaries(user_config, defaults_config) \
        if user_config else defaults_config
    return merged_config


def _deep_merge_dictionaries(overriding_dict, overridden_dict):
    merged_dict = deepcopy(overridden_dict)
    for k, v in overriding_dict.iteritems():
        if k in merged_dict and isinstance(v, dict):
            if isinstance(merged_dict[k], dict):
                merged_dict[k] = _deep_merge_dictionaries(v, merged_dict[k])
            else:
                raise RuntimeError('type conflict at key {0}'.format(k))
        else:
            merged_dict[k] = deepcopy(v)
    return merged_dict


def _mkdir_p(path):
    try:
        lgr.debug('creating dir {0}'
                  .format(path))
        os.makedirs(path)
    except OSError, exc:
        if exc.errno == errno.EEXIST and os.path.isdir(path):
            return
        raise


def _validate_config(provider_config, schema=OPENSTACK_SCHEMA):
    global validated
    validated = True
    verifier = OpenStackConfigFileValidator()

    lgr.info('validating provider configuration file...')
    verifier._validate_cidr('networking.subnet.cidr',
                            provider_config['networking']
                            ['subnet']['cidr'])
    verifier._validate_cidr('networking.management_security_group.cidr',
                            provider_config['networking']
                            ['management_security_group']['cidr'])
    verifier._validate_schema(provider_config, schema)

    if validated:
        lgr.info('provider configuration file validated successfully')
    else:
        lgr.error('provider configuration validation failed!')
        sys.exit(1)


class OpenStackConfigFileValidator:

    def _validate_schema(self, provider_config, schema):
        global validated
        v = Draft4Validator(schema)
        if v.iter_errors(provider_config):
            errors = ';\n'.join('config file validation error found at key:'
                                ' %s, %s' % ('.'.join(e.path), e.message)
                                for e in v.iter_errors(provider_config))
        try:
            v.validate(provider_config)
        except ValidationError:
            validated = False
            lgr.error('{0}'.format(errors))

    def _validate_cidr(self, field, cidr):
        global validated
        try:
            IP(cidr)
        except ValueError as e:
            validated = False
            lgr.error('config file validation error found at key:'
                      ' {0}. {1}'.format(field, e.message))


class CosmoOnOpenStackBootstrapper(object):
    """ Bootstraps Cosmo on OpenStack """

    def __init__(self, provider_config, network_creator, subnet_creator,
                 router_creator, sg_creator, floating_ip_creator,
                 keypair_creator, server_creator, server_killer):
        self.config = provider_config
        self.network_creator = network_creator
        self.subnet_creator = subnet_creator
        self.router_creator = router_creator
        self.sg_creator = sg_creator
        self.floating_ip_creator = floating_ip_creator
        self.keypair_creator = keypair_creator
        self.server_creator = server_creator
        self.server_killer = server_killer

        global verbose_output
        self.verbose_output = verbose_output

    def do(self, provider_config, bootstrap_using_script, keep_up, dev_mode):

        mgmt_ip, private_ip = self._create_topology()
        if mgmt_ip is not None:
            installed = self._bootstrap_manager(mgmt_ip,
                                                private_ip,
                                                bootstrap_using_script,
                                                dev_mode)
        if mgmt_ip and installed:
            return mgmt_ip
        else:
            if keep_up:
                lgr.info('manager server will remain up')
                sys.exit(1)
            else:
                lgr.info('tearing down manager server'
                         ' due to bootstrap failure')
<<<<<<< HEAD
                # try:
=======
>>>>>>> 6403d792
                server = self.server_killer.list_objects_by_ip(mgmt_ip)
                # except:
                    # servers = self.server_killer.list_objects_with_name(
                        # provider_config['compute']
                                # ['management_server']['instance']['name'])
                if server is not None:
                    self.server_killer.kill(server)
                else:
                    lgr.info('server is not up, exiting')
                sys.exit(1)

    def _create_topology(self):
        compute_config = self.config['compute']
        insconf = compute_config['management_server']['instance']

        is_neutron_supported_region = \
            self.config['networking']['neutron_supported_region']
        if is_neutron_supported_region:
            nconf = self.config['networking']['int_network']
            net_id = self.network_creator.create_or_ensure_exists(
                nconf,
                nconf['name'],
                False)

            sconf = self.config['networking']['subnet']
            subnet_id = self.subnet_creator.create_or_ensure_exists(
                sconf,
                sconf['name'],
                False,
                sconf['ip_version'],
                sconf['cidr'],
                sconf['dns_nameservers'],
                net_id)

            enconf = self.config['networking']['ext_network']
            enet_id = self.network_creator.create_or_ensure_exists(
                enconf,
                enconf['name'],
                False,
                ext=True)

            rconf = self.config['networking']['router']
            self.router_creator.create_or_ensure_exists(
                rconf,
                rconf['name'],
                False,
                interfaces=[{'subnet_id': subnet_id}],
                external_gateway_info={"network_id": enet_id})

            insconf['nics'] = [{'net-id': net_id}]

        # Security group for Cosmo created instances
        asgconf = self.config['networking']['agents_security_group']
        asg_id, agent_sg_created = self.sg_creator.create_or_ensure_exists(
            asgconf,
            asgconf['name'],
            True,
            'Cosmo created machines',
            [])

        # Security group for Cosmo manager, allows created
        # instances -> manager communication
        msgconf = self.config['networking']['management_security_group']
        sg_rules = \
            [{'port': p, 'group_id': asg_id} for p in INTERNAL_MGMT_PORTS] + \
            [{'port': p, 'cidr': msgconf['cidr']} for p in EXTERNAL_MGMT_PORTS]
        msg_id = self.sg_creator.create_or_ensure_exists(
            msgconf,
            msgconf['name'],
            False,
            'Cosmo Manager',
            sg_rules)

        # Add rules to agent security group. (Happens here because we need
        # the management security group id)
        if agent_sg_created:
            self.sg_creator.add_rules(asg_id,
                                      [{'port': port, 'group_id': msg_id}
                                       for port in INTERNAL_AGENT_PORTS])

        # Keypairs setup
        mgr_kpconf = compute_config['management_server']['management_keypair']
        self.keypair_creator.create_or_ensure_exists(
            mgr_kpconf,
            mgr_kpconf['name'],
            False,
            private_key_target_path=
            mgr_kpconf['auto_generated']['private_key_target_path'] if
            'auto_generated' in mgr_kpconf else None,
            public_key_filepath=
            mgr_kpconf['provided']['public_key_filepath'] if
            'provided' in mgr_kpconf else None
        )
        agents_kpconf = compute_config['agent_servers']['agents_keypair']
        self.keypair_creator.create_or_ensure_exists(
            agents_kpconf,
            agents_kpconf['name'],
            False,
            private_key_target_path=agents_kpconf['auto_generated']
            ['private_key_target_path'] if 'auto_generated' in
                                           agents_kpconf else None,
            public_key_filepath=
            agents_kpconf['provided']['public_key_filepath'] if
            'provided' in agents_kpconf else None
        )

        server_id = self.server_creator.create_or_ensure_exists(
            insconf,
            insconf['name'],
            False,
            {k: v for k, v in insconf.iteritems() if k != EP_FLAG},
            mgr_kpconf['name'],
            msg_id if is_neutron_supported_region else msgconf['name']
        )

        if is_neutron_supported_region:
            network_name = nconf['name']
            if not insconf[EP_FLAG]:  # new server
                self._attach_floating_ip(
                    compute_config['management_server'], enet_id, server_id)
            else:  # existing server
                ips = self.server_creator.get_server_ips_in_network(
                    server_id, nconf['name'])
                if len(ips) < 2:
                    self._attach_floating_ip(
                        compute_config['management_server'], enet_id,
                        server_id)
        else:
            network_name = 'private'

        ips = self.server_creator.get_server_ips_in_network(server_id,
                                                            network_name)
        private_ip, public_ip = ips[:2]
        return public_ip, private_ip

    def _attach_floating_ip(self, mgmt_server_conf, enet_id, server_id):
        if 'floating_ip' in mgmt_server_conf:
            floating_ip = mgmt_server_conf['floating_ip']
        else:
            floating_ip = self.floating_ip_creator.allocate_ip(enet_id)

        lgr.info('attaching IP {0} to the instance'.format(
            floating_ip))
        self.server_creator.add_floating_ip(server_id, floating_ip)
        return floating_ip

    def _get_private_key_path_from_keypair_config(self, keypair_config):
        path = keypair_config['provided']['private_key_filepath'] if \
            'provided' in keypair_config else \
            keypair_config['auto_generated']['private_key_target_path']
        return expanduser(path)

    def _run_with_retries(self, command, retries=FABRIC_RETRIES,
                          sleeper=FABRIC_SLEEPTIME):

        for execution in range(retries):
            lgr.debug('running command: {0}'
                      .format(command))
            if not self.verbose_output:
                with hide('running', 'stdout'):
                    r = run(command)
            else:
                r = run(command)
            if r.succeeded:
                lgr.debug('successfully ran command: {0}'
                          .format(command))
                return True
            else:
                lgr.warning('retrying command: {0}'
                            .format(command))
                time.sleep(sleeper)
        lgr.error('failed to run: {0}, {1}'
                  .format(command, r.stderr))
        return False

    def _download_package(self, url, path):
        return self._run_with_retries('sudo wget -T 30 {0} -P {1}'
                                      .format(path, url))

    def _unpack(self, path):
        return self._run_with_retries('sudo dpkg -i {0}/*.deb'.format(path))

    def _run(self, command):
        return self._run_with_retries(command)

    def _bootstrap_manager(self,
                           mgmt_ip,
                           private_ip,
                           bootstrap_using_script,
                           dev_mode):
        lgr.info('initializing manager on the machine at {0}'
                 .format(mgmt_ip))
        compute_config = self.config['compute']
        cosmo_config = self.config['cloudify']
        mgmt_server_config = compute_config['management_server']
        mgr_kpconf = compute_config['management_server']['management_keypair']

        lgr.debug('creating ssh channel to machine...')
        try:
            ssh = self._create_ssh_channel_with_mgmt(
                mgmt_ip,
                self._get_private_key_path_from_keypair_config(
                    mgmt_server_config['management_keypair']),
                mgmt_server_config['user_on_management'])
        except:
            lgr.info('ssh channel creation failed. '
                     'your private and public keys might not be matching or '
                     'your security group might not be configured to allow '
                     'connections to port {0}.'.format(SSH_CONNECT_PORT))
            return False

        env.user = mgmt_server_config['user_on_management']
        env.warn_only = True
        env.abort_on_prompts = False
        env.connection_attempts = 5
        env.keepalive = 0
        env.linewise = False
        env.pool_size = 0
        env.skip_bad_hosts = False
        env.timeout = 10
        env.forward_agent = True
        env.status = False
        env.key_filename = [mgr_kpconf['auto_generated']
                            ['private_key_target_path']]

        if not bootstrap_using_script:
            try:
                self._copy_files_to_manager(
                    ssh,
                    mgmt_server_config['userhome_on_management'],
                    self.config['keystone'],
                    self._get_private_key_path_from_keypair_config(
                        compute_config['agent_servers']['agents_keypair']),
                    self.config['networking'])
            except:
                lgr.error('failed to copy keystone files')
                return False

            with settings(host_string=mgmt_ip), hide('running',
                                                     'stderr',
                                                     'aborts',
                                                     'warnings'):

                lgr.info('downloading cloudify components package...')
                r = self._download_package(
                    CLOUDIFY_PACKAGES_PATH,
                    cosmo_config['cloudify_components_package_url'])
                if not r:
                    lgr.error('failed to download components package. '
                              'please ensure package exists in its '
                              'configured location in the config file')
                    return False

                lgr.info('downloading cloudify package...')
                r = self._download_package(
                    CLOUDIFY_PACKAGES_PATH,
                    cosmo_config['cloudify_package_url'])
                if not r:
                    lgr.error('failed to download cloudify package. '
                              'please ensure package exists in its '
                              'configured location in the config file')
                    return False

                lgr.info('unpacking cloudify packages...')
                r = self._unpack(
                    CLOUDIFY_PACKAGES_PATH)
                if not r:
                    lgr.error('failed to unpack cloudify packages')
                    return False

                lgr.debug('verifying verbosity for installation process')
                v = self.verbose_output
                self.verbose_output = True

<<<<<<< HEAD
                lgr.info('installing cloudify on {0}...'.format(mgmt_ip))
                r = self._run('sudo {0}/cloudify3-components-bootstrap.sh'
                              .format(CLOUDIFY_COMPONENTS_PACKAGE_PATH))
                if not r:
                    lgr.error('failed to install components')
                    return False

                celery_user = mgmt_server_config['user_on_management']
                r = self._run('sudo {0}/cloudify3-bootstrap.sh {1} {2}'
                              .format(CLOUDIFY_PACKAGE_PATH,
                                      celery_user, mgmt_ip))
                if not r:
                    lgr.error('failed to install cloudify')
=======
                    lgr.info('installing cloudify on {0}...'.format(mgmt_ip))
                    self._run('sudo {0}/cloudify3-components-bootstrap.sh'
                              .format(CLOUDIFY_COMPONENTS_PACKAGE_PATH))

                    celery_user = mgmt_server_config['user_on_management']
                    self._run('sudo {0}/cloudify3-bootstrap.sh {1} {2}'
                              .format(CLOUDIFY_PACKAGE_PATH,
                                      celery_user, mgmt_ip))
                except:
                    lgr.error('failed to install manager')
>>>>>>> 6403d792
                    return False

                if dev_mode:
                    lgr.info('\n\n\n\n\nentering dev-mode. '
                             'dev configuration will be applied...\n'
                             'NOTE: an internet connection might be '
                             'required...')

                    dev_config = self.config['dev']
                    # lgr.debug(json.dumps(dev_config, sort_keys=True,
                    #           indent=4, separators=(',', ': ')))

                    for key, value in dev_config.iteritems():
                        virtualenv = value['virtualenv']
                        lgr.debug('virtualenv is: ' + str(virtualenv))

                        if 'preruns' in value:
                            for command in value['preruns']:
                                self._run(command)

                        if 'downloads' in value:
                            self._run('mkdir -p /tmp')
                            for download in value['downloads']:
                                lgr.debug('downloading: ' + download)
                                self._run('sudo wget {0} -O '
                                          '/tmp/module.tar.gz'
                                          .format(download))
                                self._run('sudo tar -C /tmp -xvf {0}'
                                          .format('/tmp/module.tar.gz'))

                        if 'installs' in value:
                            src_wfs = False
                            src_orc = False
                            try:
                                src_wfs = value['installs']['workflow_service']
                            except:
                                pass
                            try:
                                src_orc = value['installs']['orchestrator']
                            except:
                                pass
                            if src_wfs:
                                lgr.debug('installing wfs')
                                dst_wfs = ('{0}/cosmo-manager-*/'
                                           'workflow-service/'
                                           .format(virtualenv))
                                lgr.debug('workflow service config..')
                                self._run('sudo cp -R {0} {1}'
                                          .format(src_wfs, dst_wfs))
                            elif src_orc:
                                lgr.debug('installing orchestrator')
                                dst_orc = ('{0}/resources/'.format(virtualenv))
                                lgr.debug('orchestrator config..')
                                self._run('sudo cp -R {0} {1}'
                                          .format('{0}/cloudify/'.format(src_orc),  # NOQA
                                                  dst_orc))
                                self._run('sudo cp -R {0} {1}'
                                          .format('{0}/org/cloudifysource/cosmo/dsl/alias-mappings.yaml'  # NOQA
                                                  .format(src_orc),  # NOQA
                                                  '{0}/cloudify/'.format(dst_orc)))  # NOQA
                            else:
                                for install in value['installs']:
                                    lgr.debug('installing: ' + install)
                                    self._run('sudo {0}/bin/pip '
                                              '--default-timeout'
                                              '=45 install {1} --upgrade'
                                              .format(virtualenv, install))

                        if 'runs' in value:
                            for command in value['runs']:
                                self._run(command)

                    lgr.info('managenet ip is {0}'.format(mgmt_ip))
                lgr.debug('setting verbosity to previous state')
                self.verbose_output = v
                return True
        else:
            try:
                self._copy_files_to_manager(
                    ssh,
                    mgmt_server_config['userhome_on_management'],
                    self.config['keystone'],
                    self._get_private_key_path_from_keypair_config(
                        compute_config['agent_servers']['agents_keypair']),
                    self.config['networking'])

                lgr.debug('Installing required packages'
                          ' on manager')
                self._exec_command_on_manager(ssh, 'echo "127.0.0.1 '
                                                   '$(cat /etc/hostname)" | '
                                                   'sudo tee -a /etc/hosts')
                # note we call 'apt-get update' twice. there seems to be
                # an issue an certain openstack environments where the first
                # call seems to be using a different set of servers to do the
                # update. the second calls seems to be after a certain
                # mysterious cache was invalidated.
                self._exec_command_on_manager(ssh, 'sudo apt-get -y -q update'
                                                   + SHELL_PIPE_TO_LOGGER)
                self._exec_command_on_manager(ssh, 'sudo apt-get -y -q update'
                                                   + SHELL_PIPE_TO_LOGGER)
                self._exec_install_command_on_manager(ssh,
                                                      'apt-get install -y -q '
                                                      'python-dev git rsync '
                                                      'openjdk-7-jdk maven '
                                                      'python-pip'
                                                      + SHELL_PIPE_TO_LOGGER)
                self._exec_install_command_on_manager(ssh, 'pip install -q '
                                                           'retrying requests '
                                                           'timeout-decorator')

                # use open sdk java 7
                self._exec_command_on_manager(
                    ssh,
                    'sudo update-alternatives --set java '
                    '/usr/lib/jvm/java-7-openjdk-amd64/jre/bin/java')

                # configure and clone cosmo-manager from github
                branch = cosmo_config['cloudify_branch']
                workingdir = '{0}/cosmo-work'.format(
                    mgmt_server_config['userhome_on_management'])
                version = cosmo_config['cloudify_branch']
                configdir = '{0}/cosmo-manager/vagrant'.format(workingdir)

                lgr.debug('cloning cosmo on manager')
                self._exec_command_on_manager(ssh, 'mkdir -p {0}'
                                              .format(workingdir))
                self._exec_command_on_manager(ssh,
                                              'git clone https://github.com/'
                                              'CloudifySource/cosmo-manager'
                                              '.git {0}/cosmo-manager'
                                              ' --depth 1'
                                              .format(workingdir))
                self._exec_command_on_manager(ssh, '( cd {0}/cosmo-manager ; '
                                                   'git checkout {1} )'
                                                   .format(workingdir, branch))

                lgr.debug('running the manager bootstrap script '
                          'remotely')
                run_script_command = 'DEBIAN_FRONTEND=noninteractive ' \
                                     'python2.7 {0}/cosmo-manager/vagrant/' \
                                     'bootstrap_lxc_manager.py ' \
                                     '--working_dir={0} --cosmo_version={1} ' \
                                     '--config_dir={2} ' \
                                     '--install_openstack_provisioner ' \
                                     '--install_logstash ' \
                                     '--management_ip={3}' \
                                     .format(workingdir,
                                             version,
                                             configdir,
                                             private_ip)
                run_script_command += ' {0}'.format(SHELL_PIPE_TO_LOGGER)
                self._exec_command_on_manager(ssh, run_script_command)

                lgr.debug('rebuilding cosmo on manager')
            except:
                lgr.error('failed to install manager using the script')
                return False
            finally:
                ssh.close()
            return True

    def _create_ssh_channel_with_mgmt(self, mgmt_ip, management_key_path,
                                      user_on_management):
        ssh = paramiko.SSHClient()
        # TODO: support fingerprint in config json
        ssh.set_missing_host_key_policy(paramiko.AutoAddPolicy())

        # trying to ssh connect to management server. Using retries since it
        # might take some time to find routes to host
        for retry in range(0, SSH_CONNECT_RETRIES):
            try:
                ssh.connect(mgmt_ip, username=user_on_management,
                            key_filename=management_key_path,
                            look_for_keys=False, timeout=10)
                lgr.debug('ssh connection successful')
                return ssh
            except socket.error as err:
                lgr.debug(
                    "SSH connection to {0} failed ({1}). Waiting {2} seconds "
                    "before retrying".format(mgmt_ip, err, 5))
                time.sleep(5)
        lgr.error('Failed to ssh connect to management server ({0}'
                  .format(err))

    def _copy_files_to_manager(self, ssh, userhome_on_management,
                               keystone_config, agents_key_path,
                               networking):
        lgr.info('uploading keystone and neutron files to manager')
        scp = SCPClient(ssh.get_transport())

        tempdir = tempfile.mkdtemp()
        try:
            scp.put(agents_key_path, userhome_on_management + '/.ssh',
                    preserve_times=True)
            keystone_file_path = self._make_keystone_file(tempdir,
                                                          keystone_config)
            scp.put(keystone_file_path, userhome_on_management,
                    preserve_times=True)
            if networking['neutron_supported_region']:
                neutron_file_path = self._make_neutron_file(tempdir,
                                                            networking)
                scp.put(neutron_file_path, userhome_on_management,
                        preserve_times=True)
        finally:
            shutil.rmtree(tempdir)

    def _make_keystone_file(self, tempdir, keystone_config):
        # put default region in keystone_config file
        keystone_config['region'] = self.config['compute']['region']
        keystone_file_path = os.path.join(tempdir, 'keystone_config.json')
        with open(keystone_file_path, 'w') as f:
            json.dump(keystone_config, f)
        return keystone_file_path

    def _make_neutron_file(self, tempdir, networking):
        neutron_file_path = os.path.join(tempdir, 'neutron_config.json')
        with open(neutron_file_path, 'w') as f:
            json.dump({'url': networking['neutron_url']}, f)
        return neutron_file_path

    def _exec_install_command_on_manager(self, ssh, install_command):
        command = 'DEBIAN_FRONTEND=noninteractive sudo -E {0}'.format(
            install_command)
        return self._exec_command_on_manager(ssh, command)

    def _exec_command_on_manager(self, ssh, command):
        lgr.info('EXEC START: {0}'.format(command))
        chan = ssh.get_transport().open_session()
        chan.exec_command(command)
        stdin = chan.makefile('wb', -1)
        stdout = chan.makefile('rb', -1)
        stderr = chan.makefile_stderr('rb', -1)

        try:
            exit_code = chan.recv_exit_status()
            if exit_code != 0:
                errors = stderr.readlines()
                raise RuntimeError('Error occurred when trying to run a '
                                   'command on the management machine. '
                                   'command was: {0} ; Error(s): {1}'
                                   .format(command, errors))

            response_lines = stdout.readlines()
            lgr.info('EXEC END: {0}'.format(command))
            return response_lines
        finally:
            stdin.close()
            stdout.close()
            stderr.close()
            chan.close()


class OpenStackLogicError(RuntimeError):
    pass


class CreateOrEnsureExists(object):

    def _create(self, name, *args, **kw):
        lgr.debug("Will create {0} '{1}'".format(
            self.__class__.WHAT, name))
        return self.create(name, *args, **kw)

    def _check(self, name, *args, **kw):
        lgr.debug("Checking to see if {0} '{1}' already exists".format(
            self.__class__.WHAT, name))
        if self.list_objects_with_name(name):
            lgr.debug("{0} '{1}' already exists".format(
                self.__class__.WHAT, name))
            return True
        else:
            lgr.debug("{0} '{1}' does not exist".format(
                self.__class__.WHAT, name))
            return False

    def create_or_ensure_exists(self, provider_config, name, return_created,
                                *args, **kw):
        """
        if resource exists:
            if resource is server:
                raise already exists
            use resource
        else:
            if use_existing:
                raise is configured to use_existing but does not exist
            create resource
        """
        if self._check(name, *args, **kw):
            if self.__class__.WHAT in ('server'):
                raise OpenStackLogicError("{0} '{1}' already exists".format(
                                          self.__class__.WHAT, name))
            the_id = self.ensure_exists(name, *args, **kw)
            created = False
        else:
            if EP_FLAG in provider_config and provider_config[EP_FLAG]:
                raise OpenStackLogicError("{0} '{1}' is configured to 'use_"
                                          "existing' but does not exist"
                                          .format(self.__class__.WHAT, name))
            the_id = self._create(name, *args, **kw)
            created = True
        if return_created:
            return the_id, created
        else:
            return the_id

    def ensure_exists(self, name, *args, **kw):
        lgr.debug("Will use existing {0} '{1}'"
                  .format(self.__class__.WHAT, name))
        ret = self.find_by_name(name)
        if not ret:
            raise OpenStackLogicError("{0} '{1}' was not found".format(
                self.__class__.WHAT, name))
        return ret['id']

    def find_by_name(self, name):
        matches = self.list_objects_with_name(name)

        if len(matches) == 0:
            return None
        if len(matches) == 1:
            return matches[0]
        raise OpenStackLogicError("Lookup of {0} named '{1}' failed. There "
                                  "are {2} matches."
                                  .format(self.__class__.WHAT, name,
                                          len(matches)))

    def _fail_on_missing_required_parameters(self, obj, required_parameters,
                                             hint_where):
        for k in required_parameters:
            if k not in obj:
                raise OpenStackLogicError("Required parameter '{0}' is "
                                          "missing (under {3}'s properties."
                                          "{1}). "
                                          "Required parameters are: {2}"
                                          .format(k, hint_where,
                                                  required_parameters,
                                                  self.__class__.WHAT))


class CreateOrEnsureExistsNova(CreateOrEnsureExists):
    def __init__(self, connector):
        CreateOrEnsureExists.__init__(self)
        self.nova_client = connector.get_nova_client()


class CreateOrEnsureExistsNeutron(CreateOrEnsureExists):
    def __init__(self, connector):
        CreateOrEnsureExists.__init__(self)
        self.neutron_client = connector.get_neutron_client()


class OpenStackNetworkCreator(CreateOrEnsureExistsNeutron):
    WHAT = 'network'

    def list_objects_with_name(self, name):
        return self.neutron_client.list_networks(name=name)['networks']

    def create(self, name, ext=False):
        n = {
            'network': {
                'name': name,
                'admin_state_up': True,
            }
        }
        if ext:
            n['router:external'] = ext
        ret = self.neutron_client.create_network(n)
        return ret['network']['id']


class OpenStackSubnetCreator(CreateOrEnsureExistsNeutron):
    WHAT = 'subnet'

    def list_objects_with_name(self, name):
        return self.neutron_client.list_subnets(name=name)['subnets']

    def create(self, name, ip_version, cidr, dns_nameservers, net_id):
        ret = self.neutron_client.create_subnet({
            'subnet': {
                'name': name,
                'ip_version': ip_version,
                'cidr': cidr,
                'dns_nameservers': dns_nameservers,
                'network_id': net_id
            }
        })
        return ret['subnet']['id']


class OpenStackFloatingIpCreator():
    def __init__(self, connector):
        self.neutron_client = connector.get_neutron_client()

    def allocate_ip(self, external_network_id):
        floating_ip = self.neutron_client.create_floatingip(
            {
                "floatingip":
                {
                    "floating_network_id": external_network_id,
                }
            })
        return floating_ip['floatingip']['floating_ip_address']


class OpenStackRouterCreator(CreateOrEnsureExistsNeutron):
    WHAT = 'router'

    def list_objects_with_name(self, name):
        return self.neutron_client.list_routers(name=name)['routers']

    def create(self, name, interfaces=None, external_gateway_info=None):
        args = {
            'router': {
                'name': name,
                'admin_state_up': True
            }
        }
        if external_gateway_info:
            args['router']['external_gateway_info'] = external_gateway_info
        router_id = self.neutron_client.create_router(args)['router']['id']
        if interfaces:
            for i in interfaces:
                self.neutron_client.add_interface_router(router_id, i)
        return router_id


class OpenStackNovaSecurityGroupCreator(CreateOrEnsureExistsNova):
    WHAT = 'nova security group'

    def list_objects_with_name(self, name):
        sgs = self.nova_client.security_groups.list()
        return [{'id': sg.id} for sg in sgs if sg.name == name]

    def create(self, name, description, rules):
        sg = self.nova_client.security_groups.create(name, description)
        for rule in rules:
            self.nova_client.security_group_rules.create(
                sg.id,
                ip_protocol="tcp",
                from_port=rule['port'],
                to_port=rule['port'],
                cidr=rule.get('cidr'),
                group_id=rule.get('group_id')
            )
        return sg.id


class OpenStackNeutronSecurityGroupCreator(CreateOrEnsureExistsNeutron):
    WHAT = 'neutron security group'

    def list_objects_with_name(self, name):
        return self.neutron_client.list_security_groups(
            name=name)['security_groups']

    def create(self, name, description, rules):
        sg = self.neutron_client.create_security_group({
            'security_group': {
                'name': name,
                'description': description,
            }
        })['security_group']
        self.add_rules(sg['id'], rules)
        return sg['id']

    def add_rules(self, sg_id, rules):
        for rule in rules:
            self.neutron_client.create_security_group_rule({
                'security_group_rule': {
                    'security_group_id': sg_id,
                    'direction': 'ingress',
                    'protocol': 'tcp',
                    'port_range_min': rule['port'],
                    'port_range_max': rule['port'],
                    'remote_ip_prefix': rule.get('cidr'),
                    'remote_group_id': rule.get('group_id'),
                }
            })


class OpenStackKeypairCreator(CreateOrEnsureExistsNova):
    WHAT = 'keypair'

    def list_objects_with_name(self, name):
        keypairs = self.nova_client.keypairs.list()
        return [{'id': keypair.id} for keypair in keypairs if
                keypair.id == name]

    def create(self, key_name, private_key_target_path=None,
               public_key_filepath=None, *args, **kwargs):
        if not private_key_target_path and not public_key_filepath:
            raise RuntimeError("Must provide either private key target path "
                               "or public key filepath to create keypair")

        if public_key_filepath:
            with open(public_key_filepath, 'r') as f:
                self.nova_client.keypairs.create(key_name, f.read())
        else:
            key = self.nova_client.keypairs.create(key_name)
            pk_target_path = expanduser(private_key_target_path)
            _mkdir_p(os.path.dirname(private_key_target_path))
            with open(pk_target_path, 'w') as f:
                f.write(key.private_key)
                os.system('chmod 600 {0}'.format(pk_target_path))


class OpenStackServerCreator(CreateOrEnsureExistsNova):
    WHAT = 'server'

    def list_objects_with_name(self, name):
        servers = self.nova_client.servers.list(True, {'name': name})
        return [{'id': server.id} for server in servers]

    def create(self, name, server_config, management_server_keypair_name,
               sgm_id, *args, **kwargs):
        """
        Creates a server. Exposes the parameters mentioned in
        http://docs.openstack.org/developer/python-novaclient/api/novaclient
        .v1_1.servers.html#novaclient.v1_1.servers.ServerManager.create
        """

        self._fail_on_missing_required_parameters(
            server_config,
            ('name', 'flavor', 'image'),
            'compute.management_server.instance')

        # First parameter is 'self', skipping
        params_names = inspect.getargspec(
            self.nova_client.servers.create).args[1:]
        params_default_values = inspect.getargspec(
            self.nova_client.servers.create).defaults
        params = dict(itertools.izip(params_names, params_default_values))

        # Fail on unsupported parameters
        for k in server_config:
            if k not in params:
                raise ValueError("Parameter with name '{0}' must not be passed"
                                 " to openstack provisioner (under "
                                 "compute.management_server.instance)"
                                 .format(k))

        for k in params:
            if k in server_config:
                params[k] = server_config[k]

        server_name = server_config['name']
        if self.find_by_name(server_name):
            raise RuntimeError("Can not provision the server with name '{0}'"
                               " because server with such name "
                               "already exists"
                               .format(server_name))

        lgr.debug("Asking Nova to create server. Parameters: {0}"
                  .format(str(params)))

        configured_sgs = []
        if params['security_groups'] is not None:
            configured_sgs = params['security_groups']
        params['security_groups'] = [sgm_id] + configured_sgs

        params['key_name'] = management_server_keypair_name

        server = self.nova_client.servers.create(**params)
        server = self._wait_for_server_to_become_active(server_name, server)
        return server.id

    def add_floating_ip(self, server_id, ip):

        # Extra: detach floating ip from existng server
        while True:
            ls = self.nova_client.floating_ips.findall(ip=ip)
            if len(ls) == 0:
                raise OpenStackLogicError(
                    "Floating IP {0} does not exist so it can "
                    "not be attached to server {1}".format(ip, server_id))
            if len(ls) > 1:
                raise OpenStackLogicError(
                    "Floating IP {0} is attached to "
                    "{1} instances".format(ip, len(ls)))

            if not ls[0].instance_id:
                lgr.debug(
                    "Floating IP {0} is not attached to any instance. "
                    "Continuing.".format(ip))
                break

            lgr.debug(
                "Floating IP {0} is attached "
                "to instance {1}. Detaching.".format(ip, ls[0].instance_id))
            self.nova_client.servers.remove_floating_ip(ls[0].instance_id, ip)
            time.sleep(1)

        server = self.nova_client.servers.get(server_id)
        server.add_floating_ip(ip)

    def get_server_ips_in_network(self, server_id, network_name):
        server = self.nova_client.servers.get(server_id)
        if network_name not in server.networks:
            raise OpenStackLogicError(
                "Server {0} ({1}) does not have address in"
                " network {2}".format(server.name, server_id, network_name))
        return server.networks[network_name]

    def _wait_for_server_to_become_active(self, server_name, server):
        timeout = 100
        while server.status != "ACTIVE":
            timeout -= 5
            if timeout <= 0:
                raise RuntimeError('Server failed to start in time')
            time.sleep(5)
            server = self.nova_client.servers.get(server.id)

        return server


class CosmoOnOpenStackKiller(object):
    """ Kills Cosmo on OpenStack """

    def __init__(self, provider_config, mgmt_ip, server_killer):
        self.config = provider_config
        self.mgmt_ip = mgmt_ip
        self.server_killer = server_killer

        global verbose_output
        self.verbose_output = verbose_output

    def do(self):
        self._kill_topology()

    def _kill_topology(self):
        lgr.debug('retrieving server object for ip: {0}'.format(self.mgmt_ip))
        server = self.server_killer.list_objects_by_ip(self.mgmt_ip)
        if server is not None:
            self.server_killer.kill(server)
        else:
            lgr.info('no servers found for ip: {0}'.format(self.mgmt_ip))


class OpenStackServerKiller(CreateOrEnsureExistsNova):
    WHAT = 'server'

    def list_objects_with_name(self, name):
        servers = self.nova_client.servers.list(True, {'name': name})
        return servers

    def list_objects_by_ip(self, ip):
        servers = self.nova_client.servers.list()
        for server in servers:
            if str(ip) in str(server.addresses):
                return server

    def kill(self, server):
        lgr.debug('killing server: {0}'.format(server.name))
        server.delete()
        self._wait_for_server_to_terminate(server)

    def _wait_for_server_to_terminate(self, server):
        timeout = 20
        deadline = time.time() + timeout
        while time.time() < deadline:
            try:
                server = self.nova_client.servers.get(server.id)
                lgr.debug('server status: ' + server.status)
            except:
                lgr.info('server terminated')
                return
            time.sleep(2)
        else:
            raise RuntimeError('server failed to terminate in time')


class OpenStackConnector(object):
    # TODO: maybe lazy?
    def __init__(self, provider_config):
        self.config = provider_config
        self.keystone_client = keystone_client.Client(
            **self.config['keystone'])

        if self.config['networking']['neutron_supported_region']:
            self.neutron_client = \
                neutron_client.Client('2.0',
                                      endpoint_url=provider_config
                                      ['networking']
                                      ['neutron_url'],
                                      token=self.keystone_client.auth_token)
            self.neutron_client.format = 'json'
        else:
            self.neutron_client = None

        kconf = self.config['keystone']
        self.nova_client = nova_client.Client(
            kconf['username'],
            kconf['password'],
            kconf['tenant_name'],
            kconf['auth_url'],
            region_name=self.config['compute']['region'],
            http_log_debug=False
        )

    def get_keystone_client(self):
        return self.keystone_client

    def get_neutron_client(self):
        return self.neutron_client

    def get_nova_client(self):
        return self.nova_client<|MERGE_RESOLUTION|>--- conflicted
+++ resolved
@@ -318,10 +318,7 @@
             else:
                 lgr.info('tearing down manager server'
                          ' due to bootstrap failure')
-<<<<<<< HEAD
                 # try:
-=======
->>>>>>> 6403d792
                 server = self.server_killer.list_objects_by_ip(mgmt_ip)
                 # except:
                     # servers = self.server_killer.list_objects_with_name(
@@ -596,7 +593,6 @@
                 v = self.verbose_output
                 self.verbose_output = True
 
-<<<<<<< HEAD
                 lgr.info('installing cloudify on {0}...'.format(mgmt_ip))
                 r = self._run('sudo {0}/cloudify3-components-bootstrap.sh'
                               .format(CLOUDIFY_COMPONENTS_PACKAGE_PATH))
@@ -610,18 +606,6 @@
                                       celery_user, mgmt_ip))
                 if not r:
                     lgr.error('failed to install cloudify')
-=======
-                    lgr.info('installing cloudify on {0}...'.format(mgmt_ip))
-                    self._run('sudo {0}/cloudify3-components-bootstrap.sh'
-                              .format(CLOUDIFY_COMPONENTS_PACKAGE_PATH))
-
-                    celery_user = mgmt_server_config['user_on_management']
-                    self._run('sudo {0}/cloudify3-bootstrap.sh {1} {2}'
-                              .format(CLOUDIFY_PACKAGE_PATH,
-                                      celery_user, mgmt_ip))
-                except:
-                    lgr.error('failed to install manager')
->>>>>>> 6403d792
                     return False
 
                 if dev_mode:
